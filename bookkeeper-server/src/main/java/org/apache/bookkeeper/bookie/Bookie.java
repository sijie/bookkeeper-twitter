/**
 *
 * Licensed to the Apache Software Foundation (ASF) under one
 * or more contributor license agreements.  See the NOTICE file
 * distributed with this work for additional information
 * regarding copyright ownership.  The ASF licenses this file
 * to you under the Apache License, Version 2.0 (the
 * "License"); you may not use this file except in compliance
 * with the License.  You may obtain a copy of the License at
 *
 *   http://www.apache.org/licenses/LICENSE-2.0
 *
 * Unless required by applicable law or agreed to in writing,
 * software distributed under the License is distributed on an
 * "AS IS" BASIS, WITHOUT WARRANTIES OR CONDITIONS OF ANY
 * KIND, either express or implied.  See the License for the
 * specific language governing permissions and limitations
 * under the License.
 *
 */

package org.apache.bookkeeper.bookie;

import java.io.File;
import java.io.FileNotFoundException;
import java.io.IOException;
import java.io.FilenameFilter;
import java.net.InetAddress;
import java.net.InetSocketAddress;
import java.net.UnknownHostException;
import java.nio.ByteBuffer;
import java.util.ArrayList;
import java.util.Collections;
import java.util.Map;
import java.util.HashMap;
import java.util.List;
import java.util.concurrent.ConcurrentHashMap;
import java.util.concurrent.ConcurrentMap;
import java.util.concurrent.CountDownLatch;
import java.util.concurrent.TimeUnit;
import java.util.concurrent.atomic.AtomicBoolean;
import java.util.concurrent.LinkedBlockingQueue;

import org.apache.bookkeeper.meta.ActiveLedgerManager;
import org.apache.bookkeeper.meta.LedgerManagerFactory;
import org.apache.bookkeeper.bookie.BookieException;
import org.apache.bookkeeper.bookie.Journal.JournalScanner;
import org.apache.bookkeeper.conf.ServerConfiguration;
import org.apache.bookkeeper.jmx.BKMBeanInfo;
import org.apache.bookkeeper.jmx.BKMBeanRegistry;
import org.apache.bookkeeper.proto.BookkeeperInternalCallbacks.WriteCallback;
import org.apache.bookkeeper.util.IOUtils;
import org.apache.bookkeeper.util.MathUtils;
import org.apache.commons.io.FileUtils;
import org.slf4j.Logger;
import org.slf4j.LoggerFactory;
import org.apache.zookeeper.KeeperException;
import org.apache.zookeeper.CreateMode;
import org.apache.zookeeper.WatchedEvent;
import org.apache.zookeeper.Watcher;
import org.apache.zookeeper.ZooKeeper;
import org.apache.zookeeper.ZooDefs.Ids;
import org.apache.zookeeper.Watcher.Event.EventType;

/**
 * Implements a bookie.
 *
 */

public class Bookie extends BookieThread implements CacheCallback {
    public static final String INSTANCEID = "INSTANCEID";

    static Logger LOG = LoggerFactory.getLogger(Bookie.class);

    final File journalDirectory;
    final File ledgerDirectories[];
    final ServerConfiguration conf;

    final SyncThread syncThread;
    final LedgerManagerFactory activeLedgerManagerFactory;
    final ActiveLedgerManager activeLedgerManager;
    final LedgerStorage ledgerStorage;
    final Journal journal;

    final HandleFactory handles;

    static final long METAENTRY_ID_LEDGER_KEY = -0x1000;

    // ZK registration path for this bookie
    private final String bookieRegistrationPath;
    static final String CURRENT_DIR = "current";

    // ZooKeeper client instance for the Bookie
    ZooKeeper zk;
    private volatile boolean isZkExpired = true;

    // Running flag
    private volatile boolean running = false;
    // Flag identify whether it is in shutting down progress
    private volatile boolean shuttingdown = false;

    private int exitCode = ExitCode.OK;

    // jmx related beans
    BookieBean jmxBookieBean;
    BKMBeanInfo jmxLedgerStorageBean;

    ConcurrentMap<Long, byte[]> masterKeyCache = new ConcurrentHashMap<Long, byte[]>();

<<<<<<< HEAD
    LinkedBlockingQueue<Boolean> syncRequests = new LinkedBlockingQueue<Boolean>();

    @Override
    public void onSizeLimitReached() throws IOException {
        if (!shuttingdown) {
            syncRequests.offer(Boolean.TRUE);
        }
=======
    // Uses hard-coded # of sync requests for now (512 * skip-list-limits memory usage)
    LinkedBlockingQueue<Boolean> syncRequests = new LinkedBlockingQueue<Boolean>(512);

    @Override
    public void onSizeLimitReached() throws IOException {
        syncRequests.offer(Boolean.TRUE);
>>>>>>> d6033ce9
    }

    public static class NoLedgerException extends IOException {
        private static final long serialVersionUID = 1L;
        private long ledgerId;
        public NoLedgerException(long ledgerId) {
            super("Ledger " + ledgerId + " not found");
            this.ledgerId = ledgerId;
        }
        public long getLedgerId() {
            return ledgerId;
        }
    }
    public static class NoEntryException extends IOException {
        private static final long serialVersionUID = 1L;
        private long ledgerId;
        private long entryId;
        public NoEntryException(long ledgerId, long entryId) {
            super("Entry " + entryId + " not found in " + ledgerId);
            this.ledgerId = ledgerId;
            this.entryId = entryId;
        }
        public long getLedger() {
            return ledgerId;
        }
        public long getEntry() {
            return entryId;
        }
    }

    // Write Callback do nothing
    static class NopWriteCallback implements WriteCallback {
        @Override
        public void writeComplete(int rc, long ledgerId, long entryId,
                                  InetSocketAddress addr, Object ctx) {
            LOG.debug("Finished writing entry {} @ ledger {} for {} : {}",
                      new Object[] { entryId, ledgerId, addr, rc });
        }
    }

    /**
     * SyncThread is a background thread which flushes ledger index pages periodically.
     * Also it takes responsibility of garbage collecting journal files.
     *
     * <p>
     * Before flushing, SyncThread first records a log marker {journalId, journalPos} in memory,
     * which indicates entries before this log marker would be persisted to ledger files.
     * Then sync thread begins flushing ledger index pages to ledger index files, flush entry
     * logger to ensure all entries persisted to entry loggers for future reads.
     * </p>
     * <p>
     * After all data has been persisted to ledger index files and entry loggers, it is safe
     * to persist the log marker to disk. If bookie failed after persist log mark,
     * bookie is able to relay journal entries started from last log mark without losing
     * any entries.
     * </p>
     * <p>
     * Those journal files whose id are less than the log id in last log mark, could be
     * removed safely after persisting last log mark. We provide a setting to let user keeping
     * number of old journal files which may be used for manual recovery in critical disaster.
     * </p>
     */
    class SyncThread extends BookieThread {
        volatile boolean running = true;
        // flag to ensure sync thread will not be interrupted during flush
        final AtomicBoolean flushing = new AtomicBoolean(false);
        // make flush interval as a parameter
        final int flushInterval;
        public SyncThread(ServerConfiguration conf) {
            super("SyncThread");
            flushInterval = conf.getFlushInterval();
            if (LOG.isDebugEnabled()) {
                LOG.debug("Flush Interval : " + flushInterval);
            }
        }
        @Override
        public void run() {
            Boolean flushRequired = null;
            while(running) {
                synchronized(this) {
                    try {
<<<<<<< HEAD
                        syncRequests.poll(flushInterval, TimeUnit.MILLISECONDS);
=======
                        flushRequired = syncRequests.poll(flushInterval, TimeUnit.MILLISECONDS);
                        ledgerStorage.prepare(flushRequired == null);
>>>>>>> d6033ce9
                        if (!ledgerStorage.isFlushRequired()) {
                            continue;
                        }
                    } catch (IOException e) {
                        LOG.error("Exception flushing Ledger", e);
                        continue;
                    }
                    catch (InterruptedException e) {
                        Thread.currentThread().interrupt();
                        continue;
                    }
                }

                // try to mark flushing flag to make sure it would not be interrupted
                // by shutdown during flushing. otherwise it will receive
                // ClosedByInterruptException which may cause index file & entry logger
                // closed and corrupted.
                if (!flushing.compareAndSet(false, true)) {
                    // set flushing flag failed, means flushing is true now
                    // indicates another thread wants to interrupt sync thread to exit
                    break;
                }

                // journal mark log
                journal.markLog();

                boolean flushFailed = false;
                try {
                    ledgerStorage.flush();
                } catch (IOException e) {
                    LOG.error("Exception flushing Ledger", e);
                    flushFailed = true;
                }

                // if flush failed, we should not roll last mark, otherwise we would
                // have some ledgers are not flushed and their journal entries were lost
                if (!flushFailed) {
                    journal.rollLog();
                    journal.gcJournals();
                }

                // clear flushing flag
                flushing.set(false);
            }
        }

        // shutdown sync thread
        void shutdown() throws InterruptedException {
            running = false;
            if (flushing.compareAndSet(false, true)) {
                // if setting flushing flag succeed, means syncThread is not flushing now
                // it is safe to interrupt itself now
                this.interrupt();
            }
            this.join();
        }
    }

    public static void checkDirectoryStructure(File dir) throws IOException {
        if (!dir.exists()) {
            File parent = dir.getParentFile();
            File preV3versionFile = new File(dir.getParent(), Cookie.VERSION_FILENAME);

            final AtomicBoolean oldDataExists = new AtomicBoolean(false);
            parent.list(new FilenameFilter() {
                    public boolean accept(File dir, String name) {
                        if (name.endsWith(".txn") || name.endsWith(".idx") || name.endsWith(".log")) {
                            oldDataExists.set(true);
                        }
                        return true;
                    }
                });
            if (preV3versionFile.exists() || oldDataExists.get()) {
                String err = "Directory layout version is less than 3, upgrade needed";
                LOG.error(err);
                throw new IOException(err);
            }
            if (!dir.mkdirs()) {
                String err = "Unable to create directory " + dir;
                LOG.error(err);
                throw new IOException(err);
            }
        }
    }

    /**
     * Check that the environment for the bookie is correct.
     * This means that the configuration has stayed the same as the
     * first run and the filesystem structure is up to date.
     */
    private void checkEnvironment(ZooKeeper zk) throws BookieException, IOException {
        if (zk == null) { // exists only for testing, just make sure directories are correct
            checkDirectoryStructure(journalDirectory);
            for (File dir : ledgerDirectories) {
                    checkDirectoryStructure(dir);
            }
            return;
        }
        try {
            String instanceId = getInstanceId(zk);
            boolean newEnv = false;
            Cookie masterCookie = Cookie.generateCookie(conf);
            if (null != instanceId) {
                masterCookie.setInstanceId(instanceId);
            }
            try {
                Cookie zkCookie = Cookie.readFromZooKeeper(zk, conf);
                masterCookie.verify(zkCookie);
            } catch (KeeperException.NoNodeException nne) {
                newEnv = true;
            }
            List<File> missedCookieDirs = new ArrayList<File>();
            checkDirectoryStructure(journalDirectory);

            // try to read cookie from journal directory
            try {
                Cookie journalCookie = Cookie.readFromDirectory(journalDirectory);
                journalCookie.verify(masterCookie);
            } catch (FileNotFoundException fnf) {
                missedCookieDirs.add(journalDirectory);
            }
            for (File dir : ledgerDirectories) {
                checkDirectoryStructure(dir);
                try {
                    Cookie c = Cookie.readFromDirectory(dir);
                    c.verify(masterCookie);
                } catch (FileNotFoundException fnf) {
                    missedCookieDirs.add(dir);
                }
            }

            if (!newEnv && missedCookieDirs.size() > 0){
                LOG.error("Cookie exists in zookeeper, but not in all local directories. "
                        + " Directories missing cookie file are " + missedCookieDirs);
                throw new BookieException.InvalidCookieException();
            }
            if (newEnv) {
                if (missedCookieDirs.size() > 0) {
                    LOG.debug("Directories missing cookie file are {}", missedCookieDirs);
                    masterCookie.writeToDirectory(journalDirectory);
                    for (File dir : ledgerDirectories) {
                        masterCookie.writeToDirectory(dir);
                    }
                }
                masterCookie.writeToZooKeeper(zk, conf);
            }
        } catch (KeeperException ke) {
            LOG.error("Couldn't access cookie in zookeeper", ke);
            throw new BookieException.InvalidCookieException(ke);
        } catch (UnknownHostException uhe) {
            LOG.error("Couldn't check cookies, networking is broken", uhe);
            throw new BookieException.InvalidCookieException(uhe);
        } catch (IOException ioe) {
            LOG.error("Error accessing cookie on disks", ioe);
            throw new BookieException.InvalidCookieException(ioe);
        } catch (InterruptedException ie) {
            LOG.error("Thread interrupted while checking cookies, exiting", ie);
            throw new BookieException.InvalidCookieException(ie);
        }
    }

    private String getInstanceId(ZooKeeper zk) throws KeeperException,
            InterruptedException {
        String instanceId = null;
        try {
            byte[] data = zk.getData(conf.getZkLedgersRootPath() + "/"
                    + INSTANCEID, false, null);
            instanceId = new String(data);
        } catch (KeeperException.NoNodeException e) {
            LOG.warn("INSTANCEID not exists in zookeeper. Not considering it for data verification");
        }
        return instanceId;
    }

    public static File getCurrentDirectory(File dir) {
        return new File(dir, CURRENT_DIR);
    }

    public static File[] getCurrentDirectories(File[] dirs) {
        File[] currentDirs = new File[dirs.length];
        for (int i = 0; i < dirs.length; i++) {
            currentDirs[i] = getCurrentDirectory(dirs[i]);
        }
        return currentDirs;
    }


    public Bookie(ServerConfiguration conf)
            throws IOException, KeeperException, InterruptedException, BookieException {
        super("Bookie-" + conf.getBookiePort());
        this.bookieRegistrationPath = conf.getZkAvailableBookiesPath() + "/";
        this.conf = conf;
        this.journalDirectory = getCurrentDirectory(conf.getJournalDir());
        this.ledgerDirectories = getCurrentDirectories(conf.getLedgerDirs());

        // instantiate zookeeper client to initialize ledger manager
        this.zk = instantiateZookeeperClient(conf);
        checkEnvironment(this.zk);

        activeLedgerManagerFactory = LedgerManagerFactory.newLedgerManagerFactory(conf, this.zk);
        activeLedgerManager = activeLedgerManagerFactory.newActiveLedgerManager();

        syncThread = new SyncThread(conf);
        ledgerStorage = new InterleavedLedgerStorage(conf, activeLedgerManager, this);
        handles = new HandleFactoryImpl(ledgerStorage);
        // instantiate the journal
        journal = new Journal(conf);
    }

    void readJournal() throws IOException, BookieException {
        final CacheCallback cb = this;
        journal.replay(new JournalScanner() {
            @Override
            public void process(int journalVersion, long offset, ByteBuffer recBuff) throws IOException {
                long ledgerId = recBuff.getLong();
                long entryId = recBuff.getLong();
                try {
                    LOG.debug("Replay journal - ledger id : {}, entry id : {}.", ledgerId, entryId);
                    if (entryId == METAENTRY_ID_LEDGER_KEY) {
                        if (journalVersion >= 3) {
                            int masterKeyLen = recBuff.getInt();
                            byte[] masterKey = new byte[masterKeyLen];

                            recBuff.get(masterKey);
                            masterKeyCache.put(ledgerId, masterKey);
                        } else {
                            throw new IOException("Invalid journal. Contains journalKey "
                                    + " but layout version (" + journalVersion
                                    + ") is too old to hold this");
                        }
                    } else {
                        byte[] key = masterKeyCache.get(ledgerId);
                        if (key == null) {
                            key = ledgerStorage.readMasterKey(ledgerId);
                        }
                        LedgerDescriptor handle = handles.getHandle(ledgerId, key);

                        recBuff.rewind();
                        handle.addEntry(recBuff, cb);
                    }
                } catch (NoLedgerException nsle) {
                    LOG.debug("Skip replaying entries of ledger {} since it was deleted.", ledgerId);
                } catch (BookieException be) {
                    throw new IOException(be);
                }
            }
        });

        // Flush skip list
        ledgerStorage.prepare(true);
    }

    synchronized public void start() {
        setDaemon(true);
        LOG.debug("I'm starting a bookie with journal directory " + journalDirectory.getName());
        // replay journals
        try {
            readJournal();
        } catch (IOException ioe) {
            LOG.error("Exception while replaying journals, shutting down", ioe);
            shutdown(ExitCode.BOOKIE_EXCEPTION);
        } catch (BookieException be) {
            LOG.error("Exception while replaying journals, shutting down", be);
            shutdown(ExitCode.BOOKIE_EXCEPTION);
        }
        // start bookie thread
        super.start();

        ledgerStorage.start();

        syncThread.start();
        // set running here.
        // since bookie server use running as a flag to tell bookie server whether it is alive
        // if setting it in bookie thread, the watcher might run before bookie thread.
        running = true;
        try {
            registerBookie(conf.getBookiePort());
        } catch (IOException e) {
            LOG.error("Couldn't register bookie with zookeeper, shutting down", e);
            shutdown(ExitCode.ZK_REG_FAIL);
        }
    }

    /**
     * Register jmx with parent
     *
     * @param parent parent bk mbean info
     */
    public void registerJMX(BKMBeanInfo parent) {
        try {
            jmxBookieBean = new BookieBean(this);
            BKMBeanRegistry.getInstance().register(jmxBookieBean, parent);

            try {
                jmxLedgerStorageBean = this.ledgerStorage.getJMXBean();
                BKMBeanRegistry.getInstance().register(jmxLedgerStorageBean, jmxBookieBean);
            } catch (Exception e) {
                LOG.warn("Failed to register with JMX for ledger cache", e);
                jmxLedgerStorageBean = null;
            }
        } catch (Exception e) {
            LOG.warn("Failed to register with JMX", e);
            jmxBookieBean = null;
        }
    }

    /**
     * Unregister jmx
     */
    public void unregisterJMX() {
        try {
            if (jmxLedgerStorageBean != null) {
                BKMBeanRegistry.getInstance().unregister(jmxLedgerStorageBean);
            }
        } catch (Exception e) {
            LOG.warn("Failed to unregister with JMX", e);
        }
        try {
            if (jmxBookieBean != null) {
                BKMBeanRegistry.getInstance().unregister(jmxBookieBean);
            }
        } catch (Exception e) {
            LOG.warn("Failed to unregister with JMX", e);
        }
        jmxBookieBean = null;
        jmxLedgerStorageBean = null;
    }


    /**
     * Instantiate the ZooKeeper client for the Bookie.
     */
    private ZooKeeper instantiateZookeeperClient(ServerConfiguration conf) throws IOException {
        if (conf.getZkServers() == null) {
            LOG.warn("No ZK servers passed to Bookie constructor so BookKeeper clients won't know about this server!");
            isZkExpired = false;
            return null;
        }
        // Create the ZooKeeper client instance
        return newZookeeper(conf.getZkServers(), conf.getZkTimeout());
    }

    /**
     * Register as an available bookie
     */
    protected void registerBookie(int port) throws IOException {
        if (null == zk) {
            // zookeeper instance is null, means not register itself to zk
            return;
        }
        // ZK ephemeral node for this Bookie.
        String zkBookieRegPath = this.bookieRegistrationPath
                + InetAddress.getLocalHost().getHostAddress() + ":" + port;
        final CountDownLatch prevNodeLatch = new CountDownLatch(1);
        try{
            Watcher zkPrevRegNodewatcher = new Watcher() {
                @Override
                public void process(WatchedEvent event) {
                    // Check for prev znode deletion. Connection expiration is
                    // not handling, since bookie has logic to shutdown.
                    if (EventType.NodeDeleted == event.getType()) {
                        prevNodeLatch.countDown();
                    }
                }
            };
            if (null != zk.exists(zkBookieRegPath, zkPrevRegNodewatcher)) {
                LOG.info("Previous bookie registration znode: "
                        + zkBookieRegPath
                        + " exists, so waiting zk sessiontimeout: "
                        + conf.getZkTimeout() + "ms for znode deletion");
                // waiting for the previous bookie reg znode deletion
                if (!prevNodeLatch.await(conf.getZkTimeout(),
                        TimeUnit.MILLISECONDS)) {
                    throw new KeeperException.NodeExistsException(
                            zkBookieRegPath);
                }
            }

            // Create the ZK ephemeral node for this Bookie.
            zk.create(zkBookieRegPath, new byte[0], Ids.OPEN_ACL_UNSAFE,
                    CreateMode.EPHEMERAL);
        } catch (KeeperException ke) {
            LOG.error("ZK exception registering ephemeral Znode for Bookie!",
                    ke);
            // Throw an IOException back up. This will cause the Bookie
            // constructor to error out. Alternatively, we could do a System
            // exit here as this is a fatal error.
            throw new IOException(ke);
        } catch (InterruptedException ie) {
            LOG.error("ZK exception registering ephemeral Znode for Bookie!",
                    ie);
            // Throw an IOException back up. This will cause the Bookie
            // constructor to error out. Alternatively, we could do a System
            // exit here as this is a fatal error.
            throw new IOException(ie);
        }
    }

    /**
     * Create a new zookeeper client to zk cluster.
     *
     * <p>
     * Bookie Server just used zk client when syncing ledgers for garbage collection.
     * So when zk client is expired, it means this bookie server is not available in
     * bookie server list. The bookie client will be notified for its expiration. No
     * more bookie request will be sent to this server. So it's better to exit when zk
     * expired.
     * </p>
     * <p>
     * Since there are lots of bk operations cached in queue, so we wait for all the operations
     * are processed and quit. It is done by calling <b>shutdown</b>.
     * </p>
     *
     * @param zkServers the quorum list of zk servers
     * @param sessionTimeout session timeout of zk connection
     *
     * @return zk client instance
     */
    private ZooKeeper newZookeeper(final String zkServers,
                                   final int sessionTimeout) throws IOException {
        ZooKeeper newZk = new ZooKeeper(zkServers, sessionTimeout,
        new Watcher() {
            @Override
            public void process(WatchedEvent event) {
                // handle session disconnects and expires
                if (event.getType()
                .equals(Watcher.Event.EventType.None)) {
                    if (event.getState().equals(
                    Watcher.Event.KeeperState.Disconnected)) {
                        LOG.warn("ZK client has been disconnected to the ZK server!");
                    } else if (event.getState().equals(
                    Watcher.Event.KeeperState.SyncConnected)) {
                        LOG.info("ZK client has been reconnected to the ZK server!");
                    }
                }
                // Check for expired connection.
                if (event.getState().equals(
                Watcher.Event.KeeperState.Expired)) {
                    LOG.error("ZK client connection to the ZK server has expired!");
                    isZkExpired = true;
                    shutdown(ExitCode.ZK_EXPIRED);
                }
            }
        });
        isZkExpired = false;
        return newZk;
    }

    public boolean isRunning() {
        return running;
    }

    @Override
    public void run() {
        // bookie thread wait for journal thread
        try {
            // start journal
            journal.start();
            // wait until journal quits
            journal.join();
        } catch (InterruptedException ie) {
        }
        // if the journal thread quits due to shutting down, it is ok
        if (!shuttingdown) {
            // some error found in journal thread and it quits
            // following add operations to it would hang unit client timeout
            // so we should let bookie server exists
            LOG.error("Journal manager quits unexpectedly.");
            shutdown(ExitCode.BOOKIE_EXCEPTION);
        }
    }

    // provided a public shutdown method for other caller
    // to shut down bookie gracefully
    public int shutdown() {
        return shutdown(ExitCode.OK);
    }

    // internal shutdown method to let shutdown bookie gracefully
    // when encountering exception
    synchronized int shutdown(int exitCode) {
        try {
            if (running) { // avoid shutdown twice
                // the exitCode only set when first shutdown usually due to exception found
                this.exitCode = exitCode;
                // mark bookie as in shutting down progress
                shuttingdown = true;

                // Shutdown the ZK client
                if(zk != null) zk.close();
                // Shutdown journal
                journal.shutdown();
                this.join();
                syncThread.shutdown();

                // Shutdown the EntryLogger which has the GarbageCollector Thread running
                ledgerStorage.shutdown();

                // close Ledger Manager
                try {
                    activeLedgerManager.close();
                    activeLedgerManagerFactory.uninitialize();
                } catch (IOException ie) {
                    LOG.error("Failed to close active ledger manager : ", ie);
                }
                // setting running to false here, so watch thread in bookie server know it only after bookie shut down
                running = false;
            }
        } catch (InterruptedException ie) {
            LOG.error("Interrupted during shutting down bookie : ", ie);
        }
        return this.exitCode;
    }

    /**
     * Retrieve the ledger descriptor for the ledger which entry should be added to.
     * The LedgerDescriptor returned from this method should be eventually freed with
     * #putHandle().
     *
     * @throws BookieException if masterKey does not match the master key of the ledger
     */
    private LedgerDescriptor getLedgerForEntry(ByteBuffer entry, byte[] masterKey)
            throws IOException, BookieException {
        long ledgerId = entry.getLong();
        LedgerDescriptor l = handles.getHandle(ledgerId, masterKey);
        if (!masterKeyCache.containsKey(ledgerId)) {
            // new handle, we should add the key to journal ensure we can rebuild
            ByteBuffer bb = ByteBuffer.allocate(8 + 8 + 4 + masterKey.length);
            bb.putLong(ledgerId);
            bb.putLong(METAENTRY_ID_LEDGER_KEY);
            bb.putInt(masterKey.length);
            bb.put(masterKey);
            bb.flip();

            if (null == masterKeyCache.putIfAbsent(ledgerId, masterKey)) {
                journal.logAddEntry(bb, new NopWriteCallback(), null);
            }
        }
        return l;
    }

    protected void addEntryByLedgerId(long ledgerId, ByteBuffer entry)
        throws IOException, BookieException {
        byte[] key = ledgerStorage.readMasterKey(ledgerId);
        LedgerDescriptor handle = handles.getHandle(ledgerId, key);
        handle.addEntry(entry, this);
    }

    /**
     * Add an entry to a ledger as specified by handle.
     */
    private void addEntryInternal(LedgerDescriptor handle, ByteBuffer entry, WriteCallback cb, Object ctx)
            throws IOException, BookieException {
        long ledgerId = handle.getLedgerId();
        entry.rewind();
        long entryId = handle.addEntry(entry, this);

        entry.rewind();
        if (LOG.isTraceEnabled()) {
            LOG.trace("Adding " + entryId + "@" + ledgerId);
        }
        journal.logAddEntry(entry, cb, ctx);
    }

    /**
     * Add entry to a ledger, even if the ledger has previous been fenced. This should only
     * happen in bookie recovery or ledger recovery cases, where entries are being replicates
     * so that they exist on a quorum of bookies. The corresponding client side call for this
     * is not exposed to users.
     */
    public void recoveryAddEntry(ByteBuffer entry, WriteCallback cb, Object ctx, byte[] masterKey)
            throws IOException, BookieException {
        LedgerDescriptor handle = getLedgerForEntry(entry, masterKey);
        synchronized (handle) {
            addEntryInternal(handle, entry, cb, ctx);
        }
    }

    /**
     * Add entry to a ledger.
     * @throws BookieException.LedgerFencedException if the ledger is fenced
     */
    public void addEntry(ByteBuffer entry, WriteCallback cb, Object ctx, byte[] masterKey)
            throws IOException, BookieException {
        LedgerDescriptor handle = getLedgerForEntry(entry, masterKey);
        synchronized (handle) {
            if (handle.isFenced()) {
                throw BookieException.create(BookieException.Code.LedgerFencedException);
            }

            addEntryInternal(handle, entry, cb, ctx);
        }
    }

    /**
     * Fences a ledger. From this point on, clients will be unable to
     * write to this ledger. Only recoveryAddEntry will be
     * able to add entries to the ledger.
     * This method is idempotent. Once a ledger is fenced, it can
     * never be unfenced. Fencing a fenced ledger has no effect.
     */
    public void fenceLedger(long ledgerId, byte[] masterKey) throws IOException, BookieException {
        LedgerDescriptor handle = handles.getHandle(ledgerId, masterKey);
        synchronized (handle) {
            handle.setFenced();
        }
    }

    public ByteBuffer readEntry(long ledgerId, long entryId)
            throws IOException, NoLedgerException {
        LedgerDescriptor handle = handles.getReadOnlyHandle(ledgerId);
        if (LOG.isTraceEnabled()) {
            LOG.trace("Reading " + entryId + "@" + ledgerId);
        }
        return handle.readEntry(entryId);
    }

    // The rest of the code is test stuff
    static class CounterCallback implements WriteCallback {
        int count;

        synchronized public void writeComplete(int rc, long l, long e, InetSocketAddress addr, Object ctx) {
            count--;
            if (count == 0) {
                notifyAll();
            }
        }

        synchronized public void incCount() {
            count++;
        }

        synchronized public void waitZero() throws InterruptedException {
            while (count > 0) {
                wait();
            }
        }
    }

    /**
     * Format the bookie server data
     *
     * @param conf
     *            ServerConfiguration
     * @param isInteractive
     *            Whether format should ask prompt for confirmation if old data
     *            exists or not.
     * @param force
     *            If non interactive and force is true, then old data will be
     *            removed without confirm prompt.
     * @return Returns true if the format is success else returns false
     */
    public static boolean format(ServerConfiguration conf,
            boolean isInteractive, boolean force) {
        File journalDir = conf.getJournalDir();
        if (journalDir.exists() && journalDir.isDirectory()
                && journalDir.list().length != 0) {
            try {
                boolean confirm = false;
                if (!isInteractive) {
                    // If non interactive and force is set, then delete old
                    // data.
                    if (force) {
                        confirm = true;
                    } else {
                        confirm = false;
                    }
                } else {
                    confirm = IOUtils
                            .confirmPrompt("Are you sure to format Bookie data..?");
                }

                if (!confirm) {
                    LOG.error("Bookie format aborted!!");
                    return false;
                }
            } catch (IOException e) {
                LOG.error("Error during bookie format", e);
                return false;
            }
        }
        if (!cleanDir(journalDir)) {
            LOG.error("Formatting journal directory failed");
            return false;
        }

        File[] ledgerDirs = conf.getLedgerDirs();
        for (File dir : ledgerDirs) {
            if (!cleanDir(dir)) {
                LOG.error("Formatting ledger directory " + dir + " failed");
                return false;
            }
        }
        LOG.info("Bookie format completed successfully");
        return true;
    }

    private static boolean cleanDir(File dir) {
        if (dir.exists()) {
            for (File child : dir.listFiles()) {
                boolean delete = FileUtils.deleteQuietly(child);
                if (!delete) {
                    LOG.error("Not able to delete " + child);
                    return false;
                }
            }
        } else if (!dir.mkdirs()) {
            LOG.error("Not able to create the directory " + dir);
            return false;
        }
        return true;
    }

    /**
     * @param args
     * @throws IOException
     * @throws InterruptedException
     */
    public static void main(String[] args)
            throws IOException, InterruptedException, BookieException, KeeperException {
        Bookie b = new Bookie(new ServerConfiguration());
        b.start();
        CounterCallback cb = new CounterCallback();
        long start = MathUtils.now();
        for (int i = 0; i < 100000; i++) {
            ByteBuffer buff = ByteBuffer.allocate(1024);
            buff.putLong(1);
            buff.putLong(i);
            buff.limit(1024);
            buff.position(0);
            cb.incCount();
            b.addEntry(buff, cb, null, new byte[0]);
        }
        cb.waitZero();
        long end = MathUtils.now();
        System.out.println("Took " + (end-start) + "ms");
    }
}<|MERGE_RESOLUTION|>--- conflicted
+++ resolved
@@ -67,7 +67,7 @@
  *
  */
 
-public class Bookie extends BookieThread implements CacheCallback {
+public class Bookie extends BookieThread {
     public static final String INSTANCEID = "INSTANCEID";
 
     static Logger LOG = LoggerFactory.getLogger(Bookie.class);
@@ -106,24 +106,6 @@
     BKMBeanInfo jmxLedgerStorageBean;
 
     ConcurrentMap<Long, byte[]> masterKeyCache = new ConcurrentHashMap<Long, byte[]>();
-
-<<<<<<< HEAD
-    LinkedBlockingQueue<Boolean> syncRequests = new LinkedBlockingQueue<Boolean>();
-
-    @Override
-    public void onSizeLimitReached() throws IOException {
-        if (!shuttingdown) {
-            syncRequests.offer(Boolean.TRUE);
-        }
-=======
-    // Uses hard-coded # of sync requests for now (512 * skip-list-limits memory usage)
-    LinkedBlockingQueue<Boolean> syncRequests = new LinkedBlockingQueue<Boolean>(512);
-
-    @Override
-    public void onSizeLimitReached() throws IOException {
-        syncRequests.offer(Boolean.TRUE);
->>>>>>> d6033ce9
-    }
 
     public static class NoLedgerException extends IOException {
         private static final long serialVersionUID = 1L;
@@ -185,12 +167,22 @@
      * number of old journal files which may be used for manual recovery in critical disaster.
      * </p>
      */
-    class SyncThread extends BookieThread {
+    class SyncThread extends BookieThread implements CacheCallback {
         volatile boolean running = true;
         // flag to ensure sync thread will not be interrupted during flush
         final AtomicBoolean flushing = new AtomicBoolean(false);
         // make flush interval as a parameter
         final int flushInterval;
+
+        LinkedBlockingQueue<Boolean> syncRequests = new LinkedBlockingQueue<Boolean>();
+
+        @Override
+        public void onSizeLimitReached() throws IOException {
+            if (running) {
+                syncRequests.offer(Boolean.TRUE);
+            }
+        }
+
         public SyncThread(ServerConfiguration conf) {
             super("SyncThread");
             flushInterval = conf.getFlushInterval();
@@ -200,24 +192,14 @@
         }
         @Override
         public void run() {
-            Boolean flushRequired = null;
             while(running) {
                 synchronized(this) {
                     try {
-<<<<<<< HEAD
                         syncRequests.poll(flushInterval, TimeUnit.MILLISECONDS);
-=======
-                        flushRequired = syncRequests.poll(flushInterval, TimeUnit.MILLISECONDS);
-                        ledgerStorage.prepare(flushRequired == null);
->>>>>>> d6033ce9
                         if (!ledgerStorage.isFlushRequired()) {
                             continue;
                         }
-                    } catch (IOException e) {
-                        LOG.error("Exception flushing Ledger", e);
-                        continue;
-                    }
-                    catch (InterruptedException e) {
+                    } catch (InterruptedException e) {
                         Thread.currentThread().interrupt();
                         continue;
                     }
@@ -413,14 +395,13 @@
         activeLedgerManager = activeLedgerManagerFactory.newActiveLedgerManager();
 
         syncThread = new SyncThread(conf);
-        ledgerStorage = new InterleavedLedgerStorage(conf, activeLedgerManager, this);
+        ledgerStorage = new InterleavedLedgerStorage(conf, activeLedgerManager, syncThread);
         handles = new HandleFactoryImpl(ledgerStorage);
         // instantiate the journal
         journal = new Journal(conf);
     }
 
     void readJournal() throws IOException, BookieException {
-        final CacheCallback cb = this;
         journal.replay(new JournalScanner() {
             @Override
             public void process(int journalVersion, long offset, ByteBuffer recBuff) throws IOException {
@@ -448,7 +429,7 @@
                         LedgerDescriptor handle = handles.getHandle(ledgerId, key);
 
                         recBuff.rewind();
-                        handle.addEntry(recBuff, cb);
+                        handle.addEntry(recBuff);
                     }
                 } catch (NoLedgerException nsle) {
                     LOG.debug("Skip replaying entries of ledger {} since it was deleted.", ledgerId);
@@ -755,7 +736,7 @@
         throws IOException, BookieException {
         byte[] key = ledgerStorage.readMasterKey(ledgerId);
         LedgerDescriptor handle = handles.getHandle(ledgerId, key);
-        handle.addEntry(entry, this);
+        handle.addEntry(entry);
     }
 
     /**
@@ -765,7 +746,7 @@
             throws IOException, BookieException {
         long ledgerId = handle.getLedgerId();
         entry.rewind();
-        long entryId = handle.addEntry(entry, this);
+        long entryId = handle.addEntry(entry);
 
         entry.rewind();
         if (LOG.isTraceEnabled()) {
