--- conflicted
+++ resolved
@@ -66,11 +66,7 @@
      * @param src The source ByteBuffer which contains the data to be written.
      * @throws IOException if a write operation fails.
      */
-<<<<<<< HEAD
-    synchronized public void write(ByteBuffer src) throws java.io.IOException {
-=======
-    private void writeInternal(ByteBuffer src) throws IOException {
->>>>>>> d6033ce9
+    synchronized public void write(ByteBuffer src) throws IOException {
         int copied = 0;
         while(src.remaining() > 0) {
             int truncated = 0;
@@ -87,25 +83,6 @@
             }
         }
         position += copied;
-    }
-
-    synchronized public void write(ByteBuffer src) throws IOException {
-        writeInternal(src);
-    }
-
-    /**
-     * Write all the data in src to the {@link FileChannel}. Note that this function can
-     * buffer or re-order writes based on the implementation. These writes will be flushed
-     * to the disk only when flush() is invoked.
-     * @param src The source ByteBuffer which contains the data to be written.
-     * @param writeLen The length of src is written to the file channel or not.
-     * @throws IOException if a write operation fails.
-     */
-    synchronized public void write(ByteBuffer src, boolean writeLen) throws IOException {
-        if (writeLen) {
-            writeBuffer.putInt(src.remaining());
-        }
-        writeInternal(src);
     }
 
     /**
